--- conflicted
+++ resolved
@@ -2,11 +2,7 @@
 '''
 
 TSCODE: Transition State Conformational Docker
-<<<<<<< HEAD
 Copyright (C) 2021-2023 Nicolò Tampellini
-=======
-Copyright (C) 2021-2022 Nicolò Tampellini
->>>>>>> 6818dae0
 
 This program is free software: you can redistribute it and/or modify
 it under the terms of the GNU General Public License as published by
@@ -28,6 +24,8 @@
 import matplotlib.pyplot as plt
 import numpy as np
 from ase import Atoms
+from ase.calculators.calculator import (CalculationFailed,
+                                        PropertyNotImplementedError)
 from ase.calculators.calculator import (CalculationFailed,
                                         PropertyNotImplementedError)
 from ase.calculators.gaussian import Gaussian
@@ -37,6 +35,7 @@
 from ase.dyneb import DyNEB
 from ase.optimize import BFGS, LBFGS
 from ase.vibrations import Vibrations
+from ase.vibrations import Vibrations
 from rmsd import kabsch
 from sella import Sella
 
@@ -183,6 +182,7 @@
             orcablocks += get_solvent_line(solvent, calculator, method)
 
         return ORCA(label='temp',
+                    command=f'{command} temp.inp "--oversubscribe" > temp.out 2>&1',
                     command=f'{command} temp.inp "--oversubscribe" > temp.out 2>&1',
                     orcasimpleinput=method,
                     orcablocks=orcablocks)
@@ -246,11 +246,7 @@
                         procs=embedder.options.procs,
                         solvent=embedder.options.solvent,
                         max_newbonds=embedder.options.max_newbonds,
-<<<<<<< HEAD
                         check=(embedder.embed != 'refine'),
-=======
-                        check=(embedder.embed != 'run'),
->>>>>>> 6818dae0
 
                         logfunction=lambda s: embedder.log(s, p=False),
                         title=f'Candidate_{title}'
@@ -281,6 +277,7 @@
             atoms.set_constraint(springs)
             # Tightening Springs to improve
             # spacings accuracy, removing PSC
+            # spacings accuracy, removing PSC
 
             opt.run(fmax=0.05, steps=200)
             # final accurate refinement
@@ -291,6 +288,13 @@
         new_structure = atoms.get_positions()
 
         success = scramble_check(new_structure, atomnos, constrained_indexes, embedder.graphs)
+        if iterations == 200:
+            exit_str = 'MAX ITER'            
+        elif success:
+            exit_str = 'REFINED'
+        else:
+            exit_str = 'SCRAMBLED'
+        
         if iterations == 200:
             exit_str = 'MAX ITER'            
         elif success:
@@ -302,6 +306,7 @@
         exit_str = 'CRASHED'
 
     embedder.log(f'    - {title} {exit_str} ({iterations} iterations, {time_to_string(time.perf_counter()-t_start_opt)})', p=False)
+    embedder.log(f'    - {title} {exit_str} ({iterations} iterations, {time_to_string(time.perf_counter()-t_start_opt)})', p=False)
 
     if exit_str == 'CRASHED':
         return None, None, False
@@ -378,11 +383,7 @@
 
     return freqs, np.count_nonzero(freqs.imag > 1e-3)
 
-<<<<<<< HEAD
 def ase_neb(embedder, reagents, products, atomnos, ts_guess=None, n_images=6, mep_override=None, title='temp', optimizer=LBFGS, logfunction=None, write_plot=False, verbose_print=False):
-=======
-def ase_neb(embedder, reagents, products, atomnos, ts_guess=None, n_images=6, title='temp', optimizer=LBFGS, logfunction=None, write_plot=False, verbose_print=False):
->>>>>>> 6818dae0
     '''
     embedder: tscode embedder object
     reagents: coordinates for the atom arrangement to be used as reagents
@@ -400,23 +401,18 @@
     first = Atoms(atomnos, positions=reagents)
     last = Atoms(atomnos, positions=products)
 
-<<<<<<< HEAD
     if mep_override is not None:
 
         images = [Atoms(atomnos, positions=coords) for coords in mep_override]
         neb = DyNEB(images, fmax=0.05, climb=False,  method='eb', scale_fmax=1, allow_shared_calculator=True)
 
     elif ts_guess is None:
-=======
-    if ts_guess is None:
->>>>>>> 6818dae0
         images =  [first]
         images += [first.copy() for _ in range(n_images)]
         images += [last]
 
         neb = DyNEB(images, fmax=0.05, climb=False,  method='eb', scale_fmax=1, allow_shared_calculator=True)
         neb.interpolate(method='idpp')
-<<<<<<< HEAD
 
     else:
         ts_guess = Atoms(atomnos, positions=ts_guess)
@@ -430,23 +426,6 @@
         interp_2.interpolate(method='idpp')
 
         images = interp_1.images + interp_2.images[1:]
-=======
-
-    else:
-        ts_guess = Atoms(atomnos, positions=ts_guess)
-
-        images_1 = [first] + [first.copy() for _ in range(round((n_images-3)/2))] + [ts_guess]
-        interp_1 = DyNEB(images_1)
-        interp_1.interpolate(method='idpp')
-
-        images_2 = [ts_guess] + [last.copy() for _ in range(n_images-len(interp_1.images)-1)] + [last]
-        interp_2 = DyNEB(images_2)
-        interp_2.interpolate(method='idpp')
-
-        images = interp_1.images + interp_2.images[1:]
-
-        neb = DyNEB(images, fmax=0.05, climb=False,  method='eb', scale_fmax=1, allow_shared_calculator=True)
->>>>>>> 6818dae0
 
         neb = DyNEB(images, fmax=0.05, climb=False,  method='eb', scale_fmax=1, allow_shared_calculator=True)
 
@@ -470,20 +449,10 @@
             # ignore runtime warnings from the NEB module:
             # if something went wrong, we will deal with it later
 
-<<<<<<< HEAD
             with optimizer(neb, maxstep=0.1, logfile=None if not verbose_print else 'neb_opt.log') as opt:
 
                 if verbose_print and logfunction is not None:
                     logfunction(f'\n--> Running NEB-CI through ASE ({embedder.options.theory_level} via {embedder.options.calculator})')
-=======
-            with optimizer(neb, maxstep=0.05, logfile=None if not verbose_print else
-                                                            # 'neb_opt.log'
-                                                            '-'
-                                                            ) as opt:
-
-                if verbose_print and logfunction is not None:
-                    logfunction(f'\n--> Running NEB-CI through ASE ({embedder.options.theory_level} via {embedder.options.calculator})\n')
->>>>>>> 6818dae0
 
                 opt.run(fmax=0.05, steps=20)
                 while neb.get_residual() > 0.1:
@@ -499,7 +468,6 @@
 
                 optimizer.maxstep = 0.01
                 neb.climb = True
-<<<<<<< HEAD
 
                 opt.run(fmax=0.05, steps=250+opt.nsteps)
 
@@ -510,16 +478,10 @@
                 #     optimizer.maxstep = 0.01
                 #     opt.run(fmax=0.05, steps=500+opt.nsteps)
 
-=======
-                opt.run(fmax=0.01, steps=500)
->>>>>>> 6818dae0
                 iterations = opt.nsteps
                 exit_status = 'CONVERGED' if iterations < 279 else 'MAX ITER'
 
         success = True if exit_status == 'CONVERGED' else False
-
-        exit_status = 'CONVERGED' if iterations < 499 else 'MAX ITER'
-        success = True if exit_status == 'converged' else False
 
     except (PropertyNotImplementedError, CalculationFailed):
         if logfunction is not None:
@@ -533,10 +495,15 @@
     except KeyboardInterrupt:
         exit_status = 'ABORTED BY USER'
         success = False
+    except KeyboardInterrupt:
+        exit_status = 'ABORTED BY USER'
+        success = False
 
     if logfunction is not None:
         logfunction(f'    - NEB for {title} {exit_status} ({time_to_string(time.perf_counter()-t_start)})\n')
 
+    energies = [image.get_total_energy() * 23.06054194532933 for image in images] # eV to kcal/mol
+    
     energies = [image.get_total_energy() * 23.06054194532933 for image in images] # eV to kcal/mol
     
     ts_id = energies.index(max(energies))
@@ -573,11 +540,7 @@
         plt.ylabel('Rel. E. (kcal/mol)')
         plt.savefig(f'{title.replace(" ", "_")}_plt.svg')
 
-<<<<<<< HEAD
     return images[ts_id].get_positions(), energies[ts_id], energies, exit_status
-=======
-    return images[ts_id].get_positions(), energies[ts_id], success
->>>>>>> 6818dae0
 
 class OrbitalSpring:
     '''
