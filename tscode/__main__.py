# coding=utf-8
'''

TSCoDe: Transition State Conformational Docker
<<<<<<< HEAD
Copyright (C) 2021-2023 Nicolò Tampellini
=======
Copyright (C) 2021-2022 Nicolò Tampellini
>>>>>>> 6818dae0

This program is free software: you can redistribute it and/or modify
it under the terms of the GNU General Public License as published by
the Free Software Foundation, either version 3 of the License, or
(at your option) any later version.

This program is distributed in the hope that it will be useful,
but WITHOUT ANY WARRANTY; without even the implied warranty of
MERCHANTABILITY or FITNESS FOR A PARTICULAR PURPOSE.  See the
GNU General Public License for more details.

https://github.com/ntampellini/TSCoDe

Nicolo' Tampellini - nicolo.tampellini@yale.edu

'''

<<<<<<< HEAD
__version__ = '0.3.1'
=======
__version__ = '0.3.2'
>>>>>>> 6818dae0

if __name__ == '__main__':

    import os
    import argparse

    usage = '''python -m tscode [-h] [-s] [-t] inputfile [-n NAME]
        
        positional arguments:
          inputfile               Input filename, can be any text file.

        optional arguments:
          -h, --help              Show this help message and exit.
          -s, --setup             Guided setup of the calculation settings.
          -t, --test              Perform some tests to check the TSCoDe installation.
          -n NAME, --name NAME    Custom name for the run.
          -cl, --command_line     Read instructions from command line instead of from inputfile
          -c, --cite              Print citation links.
          -p, --profile           Profile the run through cProfiler.\n'''

    parser = argparse.ArgumentParser(usage=usage)
    parser.add_argument("-s", "--setup", help="Guided setup of the calculation settings.", action="store_true")
    parser.add_argument("-t", "--test", help="Perform some tests to check the TSCoDe installation.", action="store_true")
    parser.add_argument("-cl", "--command_line", help="Read instructions from command line instead of from inputfile.", action="store")
    parser.add_argument("inputfile", help="Input filename, can be any text file.", action='store', nargs='?', default=None)
    parser.add_argument("-n", "--name", help="Custom name for the run.", action='store', required=False)
    parser.add_argument("-c", "--cite", help="Print the appropriate document links for citation purposes.", action='store_true', required=False)
    parser.add_argument("-p", "--profile", help="Profile the run through cProfiler.", action='store_true', required=False)
    args = parser.parse_args()

    if (not (args.test or args.setup or args.command_line)) and args.inputfile is None:
        parser.error("One of the following arguments are required: inputfile, -t, -s.")

    if args.setup:
        from tscode.modify_settings import run_setup
        run_setup()
        quit()

    if args.cite:
        print('No citation link is available for TSCoDe yet. You can link to the code on https://www.github.com/ntampellini/TSCoDe')
        quit()

    if args.test:
        from tscode.tests import run_tests
        run_tests()
        quit()

    if args.command_line:
        
        filename = 'input_TSCoDe.txt'
        with open(filename, 'w') as f:
            f.write(args.command_line)

        args.inputfile = filename

    filename = os.path.realpath(args.inputfile)

    from tscode.embedder import Embedder

    if args.profile:
        from tscode.profiler import profiled_wrapper
        profiled_wrapper(filename, args.name)
        quit()

    # import faulthandler
    # faulthandler.enable()

    embedder = Embedder(filename, stamp=args.name)
    # initialize embedder from input file

    embedder.run()
    # run the program<|MERGE_RESOLUTION|>--- conflicted
+++ resolved
@@ -2,11 +2,7 @@
 '''
 
 TSCoDe: Transition State Conformational Docker
-<<<<<<< HEAD
 Copyright (C) 2021-2023 Nicolò Tampellini
-=======
-Copyright (C) 2021-2022 Nicolò Tampellini
->>>>>>> 6818dae0
 
 This program is free software: you can redistribute it and/or modify
 it under the terms of the GNU General Public License as published by
@@ -24,11 +20,7 @@
 
 '''
 
-<<<<<<< HEAD
-__version__ = '0.3.1'
-=======
-__version__ = '0.3.2'
->>>>>>> 6818dae0
+__version__ = '0.3.3'
 
 if __name__ == '__main__':
 
