--- conflicted
+++ resolved
@@ -2,11 +2,7 @@
 '''
 
 TSCODE: Transition State Conformational Docker
-<<<<<<< HEAD
-Copyright (C) 2021-2023 Nicolò Tampellini
-=======
-Copyright (C) 2021-2022 Nicolò Tampellini
->>>>>>> 6818dae0
+Copyright (C) 2021 Nicolò Tampellini
 
 This program is free software: you can redistribute it and/or modify
 it under the terms of the GNU General Public License as published by
@@ -60,64 +56,7 @@
         for attr in dir(embedder):
             if attr[0:2] != '__' and attr != 'run':
                 setattr(self, attr, getattr(embedder, attr))
-
-    def get_pairing_dist_from_letter(self, letter):
-        '''
-        Get constrained distance between paired reactive
-        atoms, accessed via the associated constraint letter
-        '''
-
-        if hasattr(self, 'pairings_dists') and self.pairings_dists.get(letter) is not None:
-            return self.pairings_dists[letter]
-
-        d = 0
-        try:
-            for mol_index, mol_pairing_dict in self.pairings_dict.items():
-<<<<<<< HEAD
-                if r_atom_index := mol_pairing_dict.get(letter):
-
-=======
-                r_atom_index = mol_pairing_dict.get(letter)
-                if r_atom_index:
->>>>>>> 6818dae0
-                    # for refine embeds, one letter corresponds to two indexes
-                    # on the same molecule
-                    if isinstance(r_atom_index, tuple):
-                        i1, i2 = r_atom_index
-                        return (self.objects[mol_index].get_orbital_length(i1) +
-                                self.objects[mol_index].get_orbital_length(i2))
-
-                    # for other runs, it is just one atom per molecule per letter
-                    d += self.objects[mol_index].get_orbital_length(r_atom_index)
-
-            return d
-
-        # If no orbitals were built, return None
-        except NoOrbitalError:
-            return None
-
-    def get_pairing_dists_from_constrained_indexes(self, constrained_pair):
-        '''
-        Returns the constrained distance
-        for a specific constrained pair of indexes
-        '''
-        letter = next(lett for lett, pair in self.pairings_table.items() if (pair[0] == constrained_pair[0] and      
-                                                                           pair[1] == constrained_pair[1]))
-
-        return self.get_pairing_dist_from_letter(letter)
-
-    def get_pairing_dists(self, conf, coords):
-        '''
-        Returns a list with the constrained distances for each embedder constraint
-        '''
-        if self.constrained_indexes[conf].size == 0:
-            return None
-
-        constraints = np.concatenate([self.constrained_indexes[conf], self.internal_constraints]) if len(self.internal_constraints) > 0 else self.constrained_indexes[conf]
-        return [self.get_pairing_dists_from_constrained_indexes(pair) for pair in constraints]
-
-    def rel_energies(self):
-        return self.energies - np.min(self.energies)
+        self.run()
 
     def apply_mask(self, attributes, mask):
         '''
@@ -148,11 +87,7 @@
             'string' : string_embed,
         }
 
-<<<<<<< HEAD
-        if self.embed == 'refine':
-=======
-        if self.embed == 'run':
->>>>>>> 6818dae0
+        if self.embed == 'prune':
             self.log('\n')
             return
 
@@ -279,14 +214,6 @@
 
             if before > len(self.structures):
                 self.log(f'Discarded {int(len([b for b in mask if not b]))} candidates for RMSD similarity ({len([b for b in mask if b])} left, {time_to_string(time.perf_counter()-t_start)})')
-
-        if verbose and len(self.structures) == before:
-            self.log(f'All structures passed the similarity check.{" "*15}')
-<<<<<<< HEAD
-
-        self.log()
-=======
->>>>>>> 6818dae0
 
     def force_field_refining(self):
         '''
@@ -388,16 +315,10 @@
         self.log(s+'\n')
 
         with open(self.outname, 'w') as f:        
-<<<<<<< HEAD
-            for i, (structure, status, energy) in enumerate(zip(align_structures(self.structures),
-=======
-            for i, (structure, status, energy) in enumerate(zip(align_structures(self.structures, self.constrained_indexes[0]),
->>>>>>> 6818dae0
-                                                                self.exit_status,
-                                                                self.rel_energies())):
-
-                kind = 'REFINED - ' if status else 'NOT REFINED - '
-                write_xyz(structure, self.atomnos, f, title=f'Structure {i+1} - {kind}Rel. E. = {round(energy, 3)} kcal/mol ({self.options.ff_level})')
+            for i, structure in enumerate(align_structures(self.structures, self.constrained_indexes[0])):
+                exit_str = f'{self.options.ff_level} REFINED' if self.exit_status[i] else 'RAW'
+                write_xyz(structure, self.atomnos, f, title=f'TS candidate {i+1} - {exit_str} - Checkpoint before {self.options.calculator} optimization')
+        self.log(f'--> Checkpoint output - Updated {len(self.structures)} TS structures to {self.outname} file before {self.options.calculator} optimization.\n')
 
     def _set_target_distances(self):
         '''
@@ -468,23 +389,16 @@
             constraints = np.concatenate([self.constrained_indexes[i], self.internal_constraints]) if len(self.internal_constraints) > 0 else self.constrained_indexes[i]
 
             try:
-
-                new_structure, new_energy, self.exit_status[i] = optimize(structure,
-                                                                            self.atomnos,
-                                                                            self.options.calculator,
-                                                                            method=method,
-                                                                            constrained_indexes=constraints,
-                                                                            mols_graphs=self.graphs if self.embed != 'monomolecular' else None,
-                                                                            procs=self.options.procs,
-                                                                            max_newbonds=self.options.max_newbonds,
-<<<<<<< HEAD
-                                                                            check=(self.embed != 'refine'),
-=======
-                                                                            check=(self.embed != 'run'),
->>>>>>> 6818dae0
-
-                                                                            logfunction=lambda s: self.log(s, p=False),
-                                                                            title=f'Candidate_{i+1}',)
+                t_start_opt = time.perf_counter()
+                new_structure, self.energies[i], self.exit_status[i] = optimize(structure,
+                                                                                    self.atomnos,
+                                                                                    self.options.calculator,
+                                                                                    method=method,
+                                                                                    constrained_indexes=self.constrained_indexes[i],
+                                                                                    mols_graphs=self.graphs,
+                                                                                    procs=self.options.procs,
+                                                                                    max_newbonds=self.options.max_newbonds,
+                                                                                    check=(self.embed != 'prune'))
 
                 if self.exit_status[i]:
                     self.energies[i] = new_energy
@@ -534,11 +448,7 @@
         Refines constrained distances between active structures, discarding similar ones and scrambled ones.
         '''
 
-<<<<<<< HEAD
-        if self.embed != 'refine':
-=======
-        if self.embed != 'run':
->>>>>>> 6818dae0
+        if self.embed != 'prune':
 
             self.write_structures('poses_unrefined', energies=False, p=False)
             self.log(f'--> Checkpoint output - Updated {len(self.structures)} TS structures before distance refinement.\n')
@@ -629,13 +539,7 @@
 
         self.outname = f'TSCoDe_poses_{self.stamp}.xyz'
         with open(self.outname, 'w') as f:        
-<<<<<<< HEAD
-            for i, (structure, status, energy) in enumerate(zip(align_structures(self.structures),
-=======
-            for i, (structure, status, energy) in enumerate(zip(align_structures(self.structures, self.constrained_indexes[0]),
->>>>>>> 6818dae0
-                                                                self.exit_status,
-                                                                self.rel_energies())):
+            for i, structure in enumerate(align_structures(self.structures, self.constrained_indexes[0])):
 
                 kind = 'REFINED - ' if status else 'NOT REFINED - '
                 write_xyz(structure, self.atomnos, f, title=f'Structure {i+1} - {kind}Rel. E. = {round(energy, 3)} kcal/mol ({self.options.theory_level})')
@@ -900,12 +804,8 @@
 
             self.outname = f'TSCoDe_NEB_TSs_{self.stamp}.xyz'
             with open(self.outname, 'w') as f:        
-<<<<<<< HEAD
-                for structure, energy in zip(align_structures(self.structures), self.rel_energies()):
-=======
-                for structure, energy in zip(align_structures(self.structures, self.constrained_indexes[0]), self.rel_energies()):
->>>>>>> 6818dae0
-                    write_xyz(structure, self.atomnos, f, title=f'Structure {i+1} - TS - Rel. E. = {round(energy, 3)} kcal/mol')
+                for i, structure in enumerate(align_structures(self.structures, self.constrained_indexes[0])):
+                    write_xyz(structure, self.atomnos, f, title=f'Structure {i+1} - TS - Rel. E. = {round(self.energies[i], 3)} kcal/mol')
 
             self.log(f'Wrote {len(self.structures)} final TS structures to {self.outname} file\n')
 
@@ -968,12 +868,8 @@
 
             self.outname = f'TSCoDe_SADDLE_TSs_{self.stamp}.xyz'
             with open(self.outname, 'w') as f:        
-<<<<<<< HEAD
-                for structure, energy in zip(align_structures(self.structures), self.rel_energies()):
-=======
-                for structure, energy in zip(align_structures(self.structures, self.constrained_indexes[0]), self.rel_energies()):
->>>>>>> 6818dae0
-                    write_xyz(structure, self.atomnos, f, title=f'Structure {i+1} - TS - Rel. E. = {round(energy, 3)} kcal/mol')
+                for i, structure in enumerate(align_structures(self.structures, self.constrained_indexes[0])):
+                    write_xyz(structure, self.atomnos, f, title=f'Structure {i+1} - TS - Rel. E. = {round(self.energies[i], 3)} kcal/mol')
 
             self.log(f'Wrote {len(self.structures)} saddle-optimized structures to {self.outname} file\n')
 
@@ -1164,11 +1060,7 @@
         self.log(f'--> Calculation options used were:')
         for line in str(self.options).split('\n'):
 
-<<<<<<< HEAD
-            if self.embed in ('monomolecular', 'string', 'refine') and line.split()[0] in ('rotation_range',
-=======
-            if self.embed in ('monomolecular', 'string', 'run') and line.split()[0] in ('rotation_range',
->>>>>>> 6818dae0
+            if self.embed in ('monomolecular', 'string', 'prune') and line.split()[0] in ('rotation_range',
                                                                                           'rotation_steps',
                                                                                           'rigid',
                                                                                           'suprafacial',
@@ -1186,14 +1078,7 @@
                                                                     'saddle'):
                 continue
 
-<<<<<<< HEAD
-            if self.embed == 'refine' and line.split()[0] in ('shrink',
-                                                              'shrink_multiplier',
-                                                              'fix_angles_in_deformation',
-                                                              'double_bond_protection'):
-=======
-            if self.embed == 'run' and line.split()[0] in ('shrink', 'shrink_multiplier', 'fix_angles_in_deformation', 'double_bond_protection'):
->>>>>>> 6818dae0
+            if self.embed == 'prune' and line.split()[0] in ('shrink', 'shrink_multiplier', 'fix_angles_in_deformation'):
                 continue
 
             if not self.options.optimization and line.split()[0] in ('calculator',
@@ -1207,19 +1092,6 @@
                                                                      'theory_level'):
                 continue
             
-            if self.options.rigid and line.split()[0] in ('double_bond_protection',
-                                                          'fix_angles_in_deformation'):
-                continue
-
-            if not self.options.shrink and line.split()[0] in ('shrink_multiplier',):
-                continue
-
-<<<<<<< HEAD
-            if not self.options.ff_opt and line.split()[0] in ('ff_calc', 'ff_level'):
-                continue
-
-=======
->>>>>>> 6818dae0
             self.log(f'    - {line}')
 
     def write_vmd(self, indexes=None):
@@ -1261,17 +1133,6 @@
             if relative:
                 rel_e -= np.min(self.energies)
 
-        # truncate if there are too many (embed debug first dump)
-        if len(self.structures) > 1000 and not self.options.let:
-<<<<<<< HEAD
-            self.log(f'Truncated {tag} output structures to 1000 (from {len(self.structures)} - keyword LET to override).')
-=======
-            self.log(f'Truncated {tag} output structures to 1000 (from {len(self.structures)}).')
->>>>>>> 6818dae0
-            output_structures = self.structures[0:1000]
-        else:
-            output_structures = self.structures
-
         self.outname = f'TSCoDe_{tag}_{self.stamp}.xyz'
         with open(self.outname, 'w') as f:        
             for i, structure in enumerate(align_structures(output_structures, indexes)):
@@ -1395,107 +1256,4 @@
 
         except KeyboardInterrupt:
             print('\n\nKeyboardInterrupt requested by user. Quitting.')
-            quit()
-
-    def data_termination(self):
-        '''
-        Type of termination for runs when there is no embedding,
-        but some computed data are to be shown in a formatted way.
-        '''
-
-        if any('pka>' in op for op in self.options.operators):
-            self.pka_termination()
-
-<<<<<<< HEAD
-        if len([op for op in self.options.operators if 'scan>' in op]) > 1:
-=======
-        if len(['scan>' in op for op in self.options.operators]) > 1:
->>>>>>> 6818dae0
-            self.scan_termination()
-
-        self.normal_termination()
-
-    def pka_termination(self):
-        '''
-        Print data acquired during pKa energetics calculation
-        for every molecule in input
-        '''
-
-        self.log(f'\n--> pKa energetics (from best conformers)')
-        solv = 'gas phase' if self.options.solvent is None else self.options.solvent
-
-        from prettytable import PrettyTable
-        table = PrettyTable()
-        table.field_names = ['Name', '#(Symb)', 'Process', 'Energy (kcal/mol)']
-
-        for mol in self.objects:
-            if hasattr(mol, 'pka_data'):
-                table.add_row([mol.rootname,
-                               f'{mol.reactive_indexes[0]}({pt[mol.atomnos[mol.reactive_indexes[0]]].symbol})',
-                               mol.pka_data[0],
-                               mol.pka_data[1]])
-
-        # Add pKa column if we were given a reference
-        if hasattr(self, 'pka_ref'):
-
-            pkas = []
-            for mol in self.objects:
-                if mol.name == self.pka_ref[0]:
-                    dG_ref = mol.pka_data[1]
-                    break
-
-            for mol in self.objects:
-                process, free_energy = mol.pka_data
-
-                dG = free_energy - dG_ref if process == 'HA -> A-' else dG_ref - free_energy
-                # The free energy difference has a different sign for acids or bases, since
-                # the pKa for a base is the one of its conjugate acid, BH+
-
-                pka = dG / (np.log(10) * 1.9872036e-3 * 298.15) + self.pka_ref[1]
-                pkas.append(round(pka, 3))
-
-            table.add_column(f'pKa ({solv}, 298.15 K)', pkas)
-
-        self.log(table.get_string())
-        self.log(f'\n  Level used is {self.options.theory_level} via {self.options.calculator}' + 
-                 f", using the ALPB solvation model for {self.options.solvent}" if self.options.solvent is not None else "")
-
-        if len(self.objects) == 2:
-            mol0, mol1 = self.objects
-            if hasattr(mol0, 'pka_data') and hasattr(mol1, 'pka_data'):
-                tags = (mol0.pka_data[0],
-                        mol1.pka_data[0])
-                if 'HA -> A-' in tags and 'B -> BH+' in tags:
-                    dG = mol0.pka_data[1] + mol1.pka_data[1]
-                    self.log(f'\n  Equilibrium data:')
-                    self.log(f'\n    HA + B -> BH+ + A-    K({solv}, 298.15 K) = {round(np.exp(-dG/(1.9872036e-3 * 298.15)), 3)}')
-<<<<<<< HEAD
-                    self.log(f'\n                         dG({solv}, 298.15 K) = {round(dG, 3)} kcal/mol')
-=======
-                    self.log(f'\n                         dG({solv}, 298.15 K) = {round(-dG, 3)} kcal/mol')
->>>>>>> 6818dae0
-
-    def scan_termination(self):
-        '''
-        Print the unified data and write the cumulative plot
-        for the approach of all the molecules in input
-        '''
-        import pickle
-
-        import matplotlib.pyplot as plt
-
-        fig = plt.figure()
-
-        for mol in self.objects:
-            if hasattr(mol, 'scan_data'):
-                plt.plot(*mol.scan_data, label=mol.rootname)
-
-        plt.legend()
-        plt.title('Unified scan energetics')
-        plt.xlabel(f'Distance (A)')
-        plt.gca().invert_xaxis()
-        plt.ylabel('Rel. E. (kcal/mol)')
-        plt.savefig(f'{self.stamp}_cumulative_plt.svg')
-        pickle.dump(fig, open(f'{self.stamp}_cumulative_plt.pickle', 'wb'))
-        
-        self.log(f'\n--> Written cumulative scan plot at {self.stamp}_cumulative_plt.svg')+            quit()