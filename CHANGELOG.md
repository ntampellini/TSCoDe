## TSCoDe Changelog

### 0.0.1 (Aug 10 2021)
- First release

### 0.0.2 (Aug 10 2021)
- If pivots decrease during a bend, an exception is raised. Future versions might have a different behavior in this scenario.

### 0.0.3 (Aug 10 2021)
- setup.py bugfixes.

### 0.0.5 (Sep 1 2021)
- SADDLE keyword implementation.
- Added keywords print at top of log
- Pairings are now of two types: reactive atoms (a, b, c) or NCIs (x, y, z). The latter are adjusted when specifying distances with DIST but are left free to reach their equilibrium distance (HalfSpring constraint + additional relax).
- Major code cleaning, refactoring and reordering
- Added solvent support for calculators (SOLVENT keyword)
- Dihedral embeds now support both the SADDLE and NEB keywords
- Similar structures are now pruned in a rational way: the best looking is kept (fast_score)

### 0.0.6 (Oct 19 2021)
- Updated module call adding __main__.py file to tscode/
- All internal imports are now relative to main module (import 'tscode.module' instead of 'import module')
- Maximum number of conformers per molecule is now 10, since the compenetration/similarity pruning algs are faster and more efficient (still overridden by LET keyword)
- Removed strict versioning for python required libraries
- Removed MMFF keyword
- Added NOEMBED, FFOPT, FFCALC, FFLEVEL and TS keywords
- Added a Clustered Conformational Search implementation
- Old csearch> operator is now called confab>
- New csearch> operator is the TSCoDe conformational search engine
- General code optimizations
- Added profiling command line keyword (-p)

### 0.0.7 (Oct 20 2021)
- Import bugfix

## 0.0.8 (Oct 21 2021)
- Removed unnecessary for loop in dihedral embed NEB optimizations
- Added pre-optimization before dihedral embed
- Customized text can be inserted in write_structures function
- Dihedral embed structures energies are now relative to equilibrim geometry (direct barrier height)
- Moved "test" folder inside "tscode" (fixes bug)

## 0.0.9 (Dec 2021)
- Added error message if molecule reading fails
- Operators now support spacing after the > sign
- csearch> operator now works for molecules with more than one conformer
- Improved the speed of the align_vector_pair and rot_mat_from vec functions (numba)
- Periodic table is now in pt.py, removing any cyclical import issue
- Graph manipulations are now organized in their own file, allowing shared use (graph_manipulations.py)
- The old Docker is now called Embedder, leaving the "Docker" name for future docking extension
- If no embed is recognized after applying operators, run is cleanly terminated (embedder.embed attribute in RunEmbedding.run function, run.py)
- NOEMBED keyword still works, but structure pruning now can also be performed calling the prune> operator
- conformational search now discard symmetric rotations involving 6-membered aromatic rings like phenyl, 4-pyridyl, mesityl, ...
- procs == None bugfix
- secondary amides are now considered rotable by the csearch algorithm

## 0.1.0 (May 14 2022)
- Refined conformational search - better parameters, torsion printout, fixed HB bugs, added secondary amides as rotable, made it faster and more scalable (random sampling overrides KMeans for n>1k)
- Various small bug fixes and print refinements in dihedral embed and ase_neb functions
- Added csearch_hb> operator that allows to keep the current hydrogen bonding situation in conformational sampling
- Added approach> operator that performs automatic linear scans (ideally for locating approach energy maxima)
- Torsional clustering: changed clustering method to DBSCAN over KMeans (better for spatial clusters)
- Added numerous temporary "print" statements to asses code activity at all times
- CSearch now warns when it is fed non-connected complexes of two or more molecules, if no intramolecular HBonds are found
- CSearch now has a random dihedral variant (mode 2) used for faster conformational augmentation
- Implemented conformational augmentation of TS candidates (random dihedral rotations, for three cycles, max 1000 new conformers generated)
- Refined molecule reactive atoms/pairings print statements in log
- Fully implemented the use of constrained indexes in prune>/NOEMBED runs (pairing distance can be specified now)
- Maximum number of conformers to use in embed can be specified with the CONFS keyword
- Removed enantiomers pruning for performance reasons
- RIGID keyword is automatically added for cyclical embeds with >100 conformers (override with LET)
- The NOEMBED keyword is now called REFINE, and the prune> operator is called refine>

## 0.2.0 (Jun 26 2022)
- Implemented pka> operator (xtb calculator only)
- Solved random_csearch bug (when confs < n_out)
- Refined distance constraining for OB optimizations, guided by the target length. More accurate distances, so more accurate UFF energies for constrained structures.
- Reincluded symmetrical aryl ring rotations in clustered_csearch (previously considered dummy and skipped)
- Corrected bug in the approach> operator
- Now multiple molecules are supported for approach> runs and a cumulative output is provided (distance-energy graph)
- Random Csearch now always tries to output n_out conformers (1000 max tries), instead of generating n_out confs and discarding compenetrated ones
- Implemented rsearch> operator
- Added the -cl (command line) argument, to call TSCoDe without writing an inputfile
- Added quote from database at the end of each successful run, courtesy of https://type.fit/api/quotes
- Upgraded startup banner to a benzene-like logo
- Added error logging to file via the logging module
- Solved Profiler bug (adapted to new Embedder architecture)
- Added logging for the exit status on any call to optimize(...) (supporting FF calculations too)
- Added the tscode_procs option for embedder.options, to run python code in parallel (for now just csearch_aug implemented)

## 0.3.0 (Aug 31 2022)
- Fixed run> operator bug (leftover refine> references)
- Implemented a fast, preliminary torsion fingerprint deviation-based similarity pruning (prune_confs_tfd, faster than prune_confs_rmsd) for similarity_refining
- Added this TFD pruning in the most_diverse_conformers function (this is fast enough, RMSD-based was not) and at the end of clustered_csearch and csearch_aug as well
- Refined distance constraining for XTB optimizations as well, guided by the target length. More accurate distances, so more accurate energies for constrained structures. Also less work for the final refinement step.
- Implemented wider compatibility for internal constraints - intramolecular distances that have to be respected (so that csearch is aware of them) and even enforced to a specfic distance (with DIST)

<<<<<<< HEAD
## 0.3.1 (July 10 2023)
=======
## 0.3.1 (Nov 27 2022)
>>>>>>> 6818dae0
- Fixed TFD pruning bug for embeds with no rotable bonds.
- approach> operator is now called scan> and automatically infers the scan direction (approaching or separating the atoms based on their distance).
- Fixed bug in specifying indexes without letters (in _remove_internal_constraints)
- Minor bug fixes
<<<<<<< HEAD
- Remodeling and expansion of the "neb>" operator
<!-- - Added flexibility in NEB keyword, allowing optimization of start/end points and specifying the number of images -->
- Added "autoneb>" operator, that automatically builds a MEP guess based on input structure. Currently only supporting 7-membered rings inversions.
- The Hypermolecule class can now also accept SMILES strings instead of molecular files. Only for embeds with no index to be specified, as "autoneb>"
- Changed run> operator back to refine> (and RUN keyword bask to REFINE).
- Fixed bug with scan> termination called when not required.
- Changed default for conformational search during embeds to false, and NOCSEARCH keyword to CSEARCH.
- Clustered csearch module: added flexibility in some functions to allow external use of them.
=======
- Added flexibility in NEB keyword, allowing optimization of start/end points and specifying the number of images (NEB keyword)
- NEB calculations now support two, three or a greater odd number of structures as input, to facilitate computational refinement of MEPs

## 0.3.2 (Nov 29 2022)
- Removed Walrus operators from the code for Python 3.7 compatibility
>>>>>>> 6818dae0
<|MERGE_RESOLUTION|>--- conflicted
+++ resolved
@@ -96,28 +96,21 @@
 - Refined distance constraining for XTB optimizations as well, guided by the target length. More accurate distances, so more accurate energies for constrained structures. Also less work for the final refinement step.
 - Implemented wider compatibility for internal constraints - intramolecular distances that have to be respected (so that csearch is aware of them) and even enforced to a specfic distance (with DIST)
 
-<<<<<<< HEAD
-## 0.3.1 (July 10 2023)
-=======
 ## 0.3.1 (Nov 27 2022)
->>>>>>> 6818dae0
 - Fixed TFD pruning bug for embeds with no rotable bonds.
 - approach> operator is now called scan> and automatically infers the scan direction (approaching or separating the atoms based on their distance).
 - Fixed bug in specifying indexes without letters (in _remove_internal_constraints)
 - Minor bug fixes
-<<<<<<< HEAD
-- Remodeling and expansion of the "neb>" operator
-<!-- - Added flexibility in NEB keyword, allowing optimization of start/end points and specifying the number of images -->
+- Added flexibility in NEB keyword, allowing optimization of start/end points and specifying the number of images (NEB keyword)
+- NEB calculations now support two, three or a greater odd number of structures as input, to facilitate computational refinement of MEPs
+
+## 0.3.2 (Nov 29 2022)
+- Removed Walrus operators from the code for Python 3.7 compatibility
+
+## 0.3.3 (July 10 2023)
 - Added "autoneb>" operator, that automatically builds a MEP guess based on input structure. Currently only supporting 7-membered rings inversions.
 - The Hypermolecule class can now also accept SMILES strings instead of molecular files. Only for embeds with no index to be specified, as "autoneb>"
 - Changed run> operator back to refine> (and RUN keyword bask to REFINE).
 - Fixed bug with scan> termination called when not required.
 - Changed default for conformational search during embeds to false, and NOCSEARCH keyword to CSEARCH.
-- Clustered csearch module: added flexibility in some functions to allow external use of them.
-=======
-- Added flexibility in NEB keyword, allowing optimization of start/end points and specifying the number of images (NEB keyword)
-- NEB calculations now support two, three or a greater odd number of structures as input, to facilitate computational refinement of MEPs
-
-## 0.3.2 (Nov 29 2022)
-- Removed Walrus operators from the code for Python 3.7 compatibility
->>>>>>> 6818dae0
+- Clustered csearch module: added flexibility in some functions to allow external use of them.